--- conflicted
+++ resolved
@@ -167,13 +167,8 @@
 - `co`  : a co-requisite course that may be taken before or at the same time as `tc`.
 - `strict_co` : a strict co-requisite course that must be taken at the same time as `tc`.
 """
-<<<<<<< HEAD
-function delete_requisite!(requisite_course::AbstractCourse, course::AbstractCourse)
-    #if !haskey(course.requisites, requisite_course.id)  
-=======
 function delete_requisite!(requisite_course::Course, course::Course)
     #if !haskey(course.requisites, requisite_course.id)
->>>>>>> e865f8c8
     #    error("The requisite you are trying to delete does not exist")
     #end
     delete!(course.requisites, requisite_course.id)
