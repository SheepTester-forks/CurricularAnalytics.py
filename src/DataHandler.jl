--- conflicted
+++ resolved
@@ -95,11 +95,7 @@
             course_count += 1
             read_line = csv_line_reader(readline(csv_file), ',')
         end
-<<<<<<< HEAD
-        df_courses = CSV.File(file_path, header = courses_header, limit = course_count-1, silencewarnings = true) |> DataFrame
-=======
-        df_courses = CSV.File(file_path, header=courses_header, limit=course_count-1, delim=',') |> DataFrame
->>>>>>> 46eaeb32
+        df_courses = CSV.File(file_path, header = courses_header, limit = course_count - 1, delim = ',', silencewarnings = true) |> DataFrame
         if nrow(df_courses) != nrow(unique(df_courses, Symbol("Course ID")))
             println("All courses must have a unique Course ID")
             return false
@@ -124,11 +120,7 @@
             end     
         end
         if additional_course_count > 1
-<<<<<<< HEAD
-            df_additional_courses = CSV.File(file_path, header = additional_course_start, limit = additional_course_count-1, silencewarnings = true) |> DataFrame
-=======
-            df_additional_courses = CSV.File(file_path, header=additional_course_start, limit=additional_course_count-1, delim=',') |> DataFrame
->>>>>>> 46eaeb32
+            df_additional_courses = CSV.File(file_path, header = additional_course_start, limit = additional_course_count - 1, delim = ',', silencewarnings = true) |> DataFrame
             df_all_courses = vcat(df_courses,df_additional_courses)
         else
             df_all_courses = df_courses
@@ -143,11 +135,7 @@
                 read_line = csv_line_reader(readline(csv_file), ',')
             end  
             if learning_outcomes_count > 1
-<<<<<<< HEAD
-                df_course_learning_outcomes = CSV.File(file_path, header = learning_outcomes_start, limit = learning_outcomes_count-1, silencewarnings = true) |> DataFrame
-=======
-                df_course_learning_outcomes = CSV.File(file_path, header=learning_outcomes_start, limit=learning_outcomes_count-1, delim=',') |> DataFrame
->>>>>>> 46eaeb32
+                df_course_learning_outcomes = CSV.File(file_path, header = learning_outcomes_start, limit = learning_outcomes_count - 1, delim = ',', silencewarnings = true) |> DataFrame
             end
         end    
         course_learning_outcomes = Dict{Int, Array{LearningOutcome}}()
@@ -167,11 +155,7 @@
                 read_line = csv_line_reader(readline(csv_file), ',')
             end            
             if learning_outcomes_count > 1
-<<<<<<< HEAD
-                df_curric_learning_outcomes = CSV.File(file_path, header = curric_learning_outcomes_start, limit = curric_learning_outcomes_count-1, silencewarnings = true) |> DataFrame
-=======
-                df_curric_learning_outcomes = CSV.File(file_path, header=curric_learning_outcomes_start, limit=curric_learning_outcomes_count-1, delim=',') |> DataFrame
->>>>>>> 46eaeb32
+                df_curric_learning_outcomes = CSV.File(file_path, header = curric_learning_outcomes_start, limit = curric_learning_outcomes_count - 1, delim = ',', silencewarnings = true) |> DataFrame
             end
         end  
         
@@ -604,11 +588,7 @@
                 course_count += 1
                 read_line = csv_line_reader(readline(csv_file), ',')
             end
-<<<<<<< HEAD
-            df_fixedCourses = CSV.File(file_path, header = header, limit = course_count, silencewarnings = true) |> DataFrame
-=======
-            df_fixedCourses = CSV.File(file_path, header=header, limit=course_count, delim=',') |> DataFrame
->>>>>>> 46eaeb32
+            df_fixedCourses = CSV.File(file_path, header=header, limit=course_count, delim=',', silencewarnings = true) |> DataFrame
             header += course_count+1
             for row in DataFrames.eachrow(df_fixedCourses)
                 fixedCourses[row[Symbol("Course ID")]] = row[Symbol("Term")]
@@ -631,11 +611,7 @@
                 consecutivePairCount += 1
                 read_line = csv_line_reader(readline(csv_file), ',')
             end
-<<<<<<< HEAD
-            df_consecutivePair = CSV.File(file_path, header = header, limit = consecutivePairCount, silencewarnings = true) |> DataFrame
-=======
-            df_consecutivePair = CSV.File(file_path, header=header, limit=consecutivePairCount, delim=',') |> DataFrame
->>>>>>> 46eaeb32
+            df_consecutivePair = CSV.File(file_path, header = header, limit = consecutivePairCount, delim = ',', silencewarnings = true) |> DataFrame
             header += consecutivePairCount+1
             for row in DataFrames.eachrow(df_consecutivePair)
                 consequtiveCourses[row[Symbol("Prior Course ID")]] = row[Symbol("Next Course ID")]
@@ -658,11 +634,7 @@
                 termRangeCount += 1
                 read_line = csv_line_reader(readline(csv_file), ',')
             end
-<<<<<<< HEAD
-            df_termRange = CSV.File(file_path, header = header, limit = termRangeCount, silencewarnings = true) |> DataFrame
-=======
-            df_termRange = CSV.File(file_path, header=header, limit=termRangeCount, delim=',') |> DataFrame
->>>>>>> 46eaeb32
+            df_termRange = CSV.File(file_path, header = header, limit = termRangeCount, delim = ',', silencewarnings = true) |> DataFrame
             header += termRangeCount+1
             for row in DataFrames.eachrow(df_termRange)
                 termRange[row[Symbol("Course Id")]] = (row[Symbol("Min Term")], row[Symbol("Max Term")])
@@ -689,11 +661,7 @@
                 diffMaxCount += 1
                 read_line = csv_line_reader(readline(csv_file), ',')
             end
-<<<<<<< HEAD
-            df_diffMax = CSV.File(file_path, header = header, limit = diffMaxCount, silencewarnings = true) |> DataFrame
-=======
-            df_diffMax = CSV.File(file_path, header=header, limit=diffMaxCount, delim=',') |> DataFrame
->>>>>>> 46eaeb32
+            df_diffMax = CSV.File(file_path, header = header, limit = diffMaxCount, delim = ',', silencewarnings = true) |> DataFrame
             header += diffMaxCount+1
             for row in DataFrames.eachrow(df_diffMax)
                 diffMax[row[Symbol("Term")]] = row[Symbol("Max Credit")]
