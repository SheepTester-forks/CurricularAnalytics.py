--- conflicted
+++ resolved
@@ -1,825 +1,817 @@
-"""
-The curriculum-based metrics in this toolbox are based upon the graph structure of a 
-curriculum.  Specifically, assume curriculum ``c`` consists of ``n`` courses ``\\{c_1, \\ldots, c_n\\}``,
-and that there are ``m`` requisite (prerequisite or co-requsitie) relationships between these courses.  
-A curriculum graph ``G_c = (V,E)`` is formed by creating a vertex set ``V = \\{v_1, \\ldots, v_n\\}`` 
-(i.e., one vertex for each course) along with an edge set ``E = \\{e_1, \\ldots, e_m\\}``, where a 
-directed edge from vertex ``v_i`` to ``v_j`` is in ``E`` if course ``c_i`` is a requisite for course ``c_j``.
-"""
-module CurricularAnalytics
-
-# Dependencies
-using LightGraphs
-using DataStructures
-using Printf
-using Markdown
-using Documenter
-
-include("DataTypes/DataTypes.jl")
-include("DataHandler.jl")
-include("GraphAlgs.jl")
-include("DegreePlanAnalytics.jl")
-include("DegreePlanCreation.jl")
-
-export AA, AAS, AS, BA, BS, Course, CourseCatalog, Curriculum, Degree, DegreePlan, EdgeClass, LearningOutcome, Requisite, System, Term, add_course!, 
-        add_lo_requisite!, add_requisite!, all_paths, basic_metrics, basic_statistics, bin_filling, blocking_factor, centrality, co, compare_curricula, 
-<<<<<<< HEAD
-        complexity, convert_ids, course, course_from_id, course_from_vertex, course_id, courses_from_vertices, create_degree_plan, dead_ends, delay_factor, 
-        delete_requisite!, dfs, extraneous_requisites, find_term, gad, homology, is_duplicate, isvalid_curriculum, isvalid_degree_plan, longest_path, 
-        longest_paths, merge_curricula, pre, print_plan, quarter, reach, reach_subgraph, reachable_from, reachable_from_subgraph, reachable_to, 
-        reachable_to_subgraph, read_csv, requisite_distance, requisite_type, semester, similarity, strict_co, topological_sort, total_credits, write_csv, 
-        Grade, grade, AbstractRequirement, CourseSet, RequirementSet, CourseRecord, StudentRecord, TransferArticulation, add_transfer_catalog, 
-        add_transfer_course, transfer_equiv
-=======
-        complexity, course, course_from_id, course_from_vertex, course_id, courses_from_vertices, create_degree_plan, dead_ends, delay_factor, delete_requisite!, 
-        dfs, extraneous_requisites, find_term, gad, homology, is_duplicate, isvalid_curriculum, isvalid_degree_plan, longest_path, longest_paths, merge_curricula, 
-        pre, print_plan, quarter, reach, reach_subgraph, reachable_from, reachable_from_subgraph, reachable_to, reachable_to_subgraph, read_csv, requisite_distance, 
-        requisite_type, semester, similarity, strict_co, topological_sort, total_credits, write_csv, Grade, grade, AbstractRequirement, CourseSet, RequirementSet, 
-        CourseRecord, StudentRecord, TransferArticulation, add_transfer_catalog, add_transfer_course, transfer_equiv
->>>>>>> 6e9a1bc8
-
-# Check if a curriculum graph has requisite cycles.
-"""
-    isvalid_curriculum(c::Curriculum, errors::IOBuffer)
-
-Tests whether or not the curriculum graph ``G_c`` associated with curriculum `c` is valid, i.e., 
-whether or not it contains a requisite cycle.  Returns  a boolean value, with `true` indicating the 
-curriculum is valid, and `false` indicating it is not.
-
-If ``G_c`` is not valid, the requisite cycle(s) are written to the `errors` buffer. To view these 
-cycles, use:
-
-```julia-repl
-julia> errors = IOBuffer()
-julia> isvalid_curriculum(c, errors)
-julia> println(String(take!(errors)))
-```
-
-A curriculum graph is not valid if it contains a directed cycle; in this case it is not possible to complete 
-the curriculum.  
-"""
-function isvalid_curriculum(c::Curriculum, error_msg::IOBuffer=IOBuffer())
-    g = c.graph
-    validity = true
-    # first check for cycles
-    cycles = simplecycles(g)
-    if size(cycles,1) != 0
-        validity = false
-        c.institution != "" ? write(error_msg, "\n$(c.institution): ") : "\n"
-        write(error_msg, " curriculum \'$(c.name)\' has requisite cycles:\n")
-        for cyc in cycles
-            write(error_msg, "(")
-            for (i,v) in enumerate(cyc)
-                if i != length(cyc)
-                    write(error_msg, "$(c.courses[v].name), ")
-                else
-                    write(error_msg, "$(c.courses[v].name))\n")
-                end
-            end
-        end
-    end
-    return validity
-end
-
-## refactoring this out of the function above, to reduce warning outputs -- use extraneous_requisites() in its place
-#else # no cycles, can now check for extraneous requisites
-#        extran_errors = IOBuffer()
-#        if extraneous_requisites(c, extran_errors)
-#            validity = false
-#            c.institution != "" ? write(error_msg, "\n$(c.institution): ") : "\n"
-#            write(error_msg, " curriculum \'$(c.name)\' has extraneous requisites:\n")
-#            write(error_msg, String(take!(extran_errors)))
-#        end
-#    end
-#    return validity
-#end
-
-"""
-    extraneous_requisites(c::Curriculum; print=false)
-       
-Determines whether or not a curriculum `c` contains extraneous requisites, and returns them.  Extraneous requisites
-are redundant requisites that are unnecessary in a curriculum.  For example, if a curriculum has the prerequisite 
-relationships \$c_1 \\rightarrow c_2 \\rightarrow c_3\$ and \$c_1 \\rightarrow c_3\$, and \$c_1\$ and \$c_2\$ are 
-*not* co-requisites, then \$c_1 \\rightarrow c_3\$ is redundant and therefore extraneous.
-"""
-function extraneous_requisites(c::Curriculum; print=false)
-    if is_cyclic(c.graph) 
-        error("\nCurriculm graph has cycles, extraneous requisities cannot be determined.")
-    end
-    if print == true
-        msg = IOBuffer()
-    end
-    redundant_reqs = Array{Array{Int,1},1}()
-    g = c.graph
-    que = Queue{Int}()
-    components = weakly_connected_components(g)
-    extraneous = false
-    str = "" # create an empty string to hold messages
-    for wcc in components
-        if length(wcc) > 1  # only consider components with more than one vertex
-            for u in wcc
-                nb = neighbors(g,u)
-                for n in nb
-                    enqueue!(que, n)
-                end
-                while !isempty(que)
-                    x = dequeue!(que)
-                    nnb = neighbors(g,x)
-                    for n in nnb
-                        enqueue!(que, n)
-                    end
-                    for v in neighbors(g, x)
-                        if has_edge(g, u, v)  # possible redundant requsisite
-                            # TODO: If this edge is a co-requisite it is an error, as it would be impossible to satsify.
-                            # This needs to be checked here.
-                            remove = true
-                            for n in nb  # check for co- or strict_co requisites
-                                if has_path(c.graph, n, v) # is there a path from n to v?
-                                    req_type = c.courses[n].requisites[c.courses[u].id] # the requisite relationship between u and n
-                                    if (req_type == co) || (req_type == strict_co)  # is u a co or strict_co requisite for n?
-                                        remove = false # a co or strict_co relationshipo is involved, must keep (u, v)
-                                    end
-                                end
-                            end
-                            if remove == true
-                                if findfirst(x -> x == [c.courses[u].id, c.courses[v].id], redundant_reqs) == nothing  # make sure redundant requisite wasn't previously found
-                                    push!(redundant_reqs, [c.courses[u].id, c.courses[v].id])
-                                    if print == true
-                                        str = str * "-$(c.courses[v].name) has redundant requisite $(c.courses[u].name)\n"
-                                    end
-                                end
-                                extraneous = true
-                            end
-                        end
-                    end
-                end
-            end
-        end
-    end
-    if (extraneous == true) && (print == true)
-        c.institution != "" ? write(msg, "\n$(c.institution): ") : "\n"
-        write(msg, "curriculum $(c.name) has extraneous requisites:\n")
-        write(msg, str)
-    end
-    if print == true
-        println(String(take!(msg)))
-    end
-    return redundant_reqs
-end
-
-# Compute the blocking factor of a course
-"""
-    blocking_factor(c::Curriculum, course::Int)
-
-The **blocking factor** associated with course ``c_i`` in curriculum ``c`` with
-curriculum graph ``G_c = (V,E)`` is defined as:
-```math
-b_c(v_i) = \\sum_{v_j \\in V} I(v_i,v_j)
-```
-where ``I(v_i,v_j)`` is the indicator function, which is ``1`` if  ``v_i \\leadsto v_j``, 
-and ``0`` otherwise. Here ``v_i \\leadsto v_j`` denotes that a directed path from vertex
-``v_i`` to ``v_j`` exists in ``G_c``, i.e., there is a requisite pathway from course 
-``c_i`` to ``c_j`` in curriculum ``c``.
-"""
-function blocking_factor(c::Curriculum, course::Int)
-    b = length(reachable_from(c.graph, course))
-    return c.courses[course].metrics["blocking factor"] = b
-end
-
-# Compute the blocking factor of a curriculum
-"""
-    blocking_factor(c::Curriculum)
-
-The **blocking factor** associated with curriculum ``c`` is defined as:
-```math
-b(G_c) = \\sum_{v_i \\in V} b_c(v_i).
-```
-where ``G_c = (V,E)`` is the curriculum graph associated with curriculum ``c``.
-"""
-function blocking_factor(c::Curriculum)
-    b = 0
-    bf = Array{Int, 1}(undef, c.num_courses)
-    for (i, v) in enumerate(vertices(c.graph))
-        bf[i] = blocking_factor(c, v)
-        b += bf[i]
-    end
-    return c.metrics["blocking factor"] = b, bf
-end
-
-# Compute the delay factor of a course
-"""
-    delay_factor(c::Curriculum, course::Int)
-
-The **delay factor** associated with course ``c_k`` in curriculum ``c`` with
-curriculum graph ``G_c = (V,E)`` is the number of vertices in the longest path 
-in ``G_c`` that passes through ``v_k``. If ``\\#(p)`` denotes the number of
-vertices in the directed path ``p`` in ``G_c``, then we can define the delay factor of 
-course ``c_k`` as:
-```math
-d_c(v_k) = \\max_{i,j,l,m}\\left\\{\\#(v_i  \\overset{p_l}{\\leadsto} v_k \\overset{p_m}{\\leadsto} v_j)\\right\\}
-```
-where ``v_i \\overset{p}{\\leadsto} v_j`` denotes a directed path ``p`` in ``G_c`` from vertex 
-``v_i`` to ``v_j``.
-"""
-function delay_factor(c::Curriculum, course::Int)
-    if !haskey(c.courses[course].metrics, "delay factor")
-        delay_factor(c)
-    end
-    return c.courses[course].metrics["delay factor"]
-end
-
-# Compute the delay factor of a curriculum
-"""
-    delay_factor(c::Curriculum)
-
-The **delay factor** associated with curriculum ``c`` is defined as:
-```math
-d(G_c) = \\sum_{v_k \\in V} d_c(v_k).
-```
-where ``G_c = (V,E)`` is the curriculum graph associated with curriculum ``c``.
-"""
-function delay_factor(c::Curriculum)
-    g = c.graph
-    df = ones(c.num_courses)
-    for v in vertices(g)
-        for path in all_paths(g)
-            for vtx in path
-                path_length = length(path)  # path_length in terms of # of vertices, not edges
-                if path_length > df[vtx]
-                    df[vtx] = path_length
-                end
-            end
-        end
-    end
-    d = 0
-    c.metrics["delay factor"] = 0
-    for v in vertices(g)
-        c.courses[v].metrics["delay factor"] = df[v]
-        d += df[v]
-    end
-    return c.metrics["delay factor"] = d, df
-end
-
-# Compute the centrality of a course
-"""
-    centrality(c::Curriculum, course::Int)
-
-Consider a curriculum graph ``G_c = (V,E)``, and a vertex ``v_i \\in V``. Furthermore, 
-consider all paths between every pair of vertices ``v_j, v_k \\in V`` that satisfy the 
-following conditions:
-- ``v_i, v_j, v_k`` are distinct, i.e., ``v_i \\neq v_j, v_i \\neq v_k`` and ``v_j \\neq v_k``;
-- there is a path from ``v_j`` to ``v_k`` that includes ``v_i``, i.e., ``v_j \\leadsto v_i \\leadsto v_k``;
-- ``v_j`` has in-degree zero, i.e., ``v_j`` is a "source"; and
-- ``v_k`` has out-degree zero, i.e., ``v_k`` is a "sink".
-Let ``P_{v_i} = \\{p_1, p_2, \\ldots\\}`` denote the set of all directed paths that satisfy these 
-conditions. 
-Then the **centrality** of ``v_i`` is defined as    
-```math
-q(v_i) = \\sum_{l=1}^{\\left| P_{v_i} \\right|} \\#(p_l).
-```
-where ``\\#(p)`` denotes the number of vertices in the directed path ``p`` in ``G_c``.
-"""
-function centrality(c::Curriculum, course::Int)
-    cent = 0; g = c.graph
-    for path in all_paths(g)  
-        # conditions: path length is greater than 2, target course must be in the path, the target vertex 
-        # cannot be the first or last vertex in the path
-        if (in(course,path) && length(path) > 2 && path[1] != course && path[end] != course)
-            cent += length(path)
-        end
-    end
-    return c.courses[course].metrics["centrality"] = cent
-end
-
-# Compute the total centrality of all courses in a curriculum
-"""
-    centrality(c::Curriculum)
-
-Computes the total **centrality** associated with all of the courses in curriculum ``c``, 
-with curriculum graph ``G_c = (V,E)``.  
-```math
-q(c) = \\sum_{v \\in V} q(v).
-```
-"""
-function centrality(c::Curriculum)
-    cent = 0
-    cf = Array{Int, 1}(undef, c.num_courses)
-    for (i, v) in enumerate(vertices(c.graph))
-        cf[i] = centrality(c, v)
-        cent += cf[i]
-    end
-    return c.metrics["centrality"] = cent, cf
-end
-
-# Compute the complexity of a course
-"""
-    complexity(c::Curriculum, course::Int)
-
-The **complexity** associated with course ``c_i`` in curriculum ``c`` with
-curriculum graph ``G_c = (V,E)`` is defined as:
-```math
-h_c(v_i) = d_c(v_i) + b_c(v_i)
-```
-i.e., as a linear combination of the course delay and blocking factors.
-"""
-function complexity(c::Curriculum, course::Int)
-    if !haskey(c.courses[course].metrics, "complexity")
-        complexity(c)
-    end
-    return c.courses[course].metrics["complexity"]
-end
-
-# Compute the complexity of a curriculum
-"""
-    complexity(c::Curriculum, course::Int)
-
-The **complexity** associated with curriculum ``c`` with  curriculum graph ``G_c = (V,E)`` 
-is defined as:
-
-```math
-h(G_c) = \\sum_{v \\in V} \\left(d_c(v) + b_c(v)\\right).
-```
-
-For the example curricula considered above, the curriculum in part (a) has an overall complexity of 15, 
-while the curriculum in part (b) has an overall complexity of 17. This indicates that the curriculum
-in part (b) will be slightly more difficult to complete than the one in part (a). In particular, notice
-that course ``v_1`` in part (a) has the highest individual course complexity, but the combination of 
-courses ``v_1`` and ``v_2`` in part (b), which both must be passed before a student can attempt course
-``v_3`` in that curriculum, has a higher combined complexity.
-"""
-function complexity(c::Curriculum)
-    course_complexity = Array{Number, 1}(undef, c.num_courses)
-    curric_complexity = 0
-    if !haskey(c.metrics, "delay factor")
-        delay_factor(c)
-    end
-    if !haskey(c.metrics, "blocking factor")
-        blocking_factor(c)
-    end
-    for v in vertices(c.graph)
-        c.courses[v].metrics["complexity"] = c.courses[v].metrics["delay factor"] + c.courses[v].metrics["blocking factor"]
-        if c.system_type == quarter
-            c.courses[v].metrics["complexity"] = round((c.courses[v].metrics["complexity"] * 2)/3, digits=1)
-        end
-        course_complexity[v] = c.courses[v].metrics["complexity"]
-        curric_complexity += course_complexity[v]
-    end
-    return c.metrics["complexity"] = curric_complexity, course_complexity
-end
-
-# Find all the longest paths in a curriculum.
-"""
-    longest_paths(c::Curriculum)
-    
-Finds longest paths in curriculum `c`, and returns an array of course arrays, where
-each course array contains the courses in a longest path.
-
- # Arguments
-Required:
-- `c::Curriculum` : a valid curriculum. 
-
-```julia-repl
-julia> paths = longest_paths(c)
-```
-"""
-function longest_paths(c::Curriculum)
-    lps = Array{Array{Course,1},1}()
-    for path in longest_paths(c.graph) # longest_paths(), GraphAlgs.jl
-       c_path = courses_from_vertices(c, path)
-       push!(lps, c_path)
-    end
-    return c.metrics["longest paths"] = lps
-end
-
-# Compare the metrics associated with two curricula
-# to print out the report, use: println(String(take!(report))), where report is the IOBuffer returned by this function
-function compare_curricula(c1::Curriculum, c2::Curriculum)
-    report = IOBuffer()
-    if collect(keys(c1.metrics)) != collect(keys(c2.metrics))
-        error("cannot compare curricula, they do not have the same metrics")
-    end
-    write(report, "Comparing: C1 = $(c1.name) and C2 = $(c2.name)\n")
-    for k in keys(c1.metrics)
-        write(report, " Curricular $k: ")
-        if length(c1.metrics[k]) == 2 # curriculum has course-level metrics
-            metric1 = c1.metrics[k][1] 
-            metric2 = c2.metrics[k][1]
-        else
-            metric1 = c1.metrics[k] 
-            metric2 = c2.metrics[k]
-        end
-        diff = c1.metrics[k][1] - c2.metrics[k][1]
-        if diff > 0
-            @printf(report, "C1 is %.1f units (%.0f%c) larger than C2\n", diff, 100*diff/c2.metrics[k][1], '%')
-        elseif diff < 0
-            @printf(report, "C1 is %.1f units (%.0f%c) smaller than C2\n", -diff, 100*(-diff)/c2.metrics[k][1], '%')
-        else
-            write(report, "C1 and C2 have the same curricular $k\n")
-        end
-        if length(c1.metrics[k]) == 2
-            write(report, "  Course-level $k:\n")
-            for (i, c) in enumerate([c1, c2])
-                maxval = maximum(c.metrics[k][2])
-                pos = [j for (j, x) in enumerate(c.metrics[k][2]) if x == maxval]
-                write(report, "   Largest $k value in C$i is $maxval for course: ")
-                for p in pos
-                    write(report, "$(c.courses[p].name)  ")
-                end
-                write(report, "\n")
-            end
-        end
-    end
-    return report
-end
-
-# Create a list of courses or course names from a array of vertex IDs.
-# The array returned can be (keyword arguments):
-#   -course data objects : object
-#   -the names of courses : name
-#   -the full names of courses (prefix, number, name) : fullname
-function courses_from_vertices(curriculum::Curriculum, vertices::Array{Int,1}; course::String="object")
-    if course == "object"
-        course_list = Course[]
-    else
-        course_list = String[]
-    end
-    for v in vertices
-        c = curriculum.courses[v]
-        course == "object" ? push!(course_list, c) : nothing
-        course == "name" ? push!(course_list, "$(c.name)") : nothing
-        course == "fullname" ? push!(course_list, "$(c.prefix) $(c.num) - $(c.name)") : nothing
-    end
-    return course_list
-end
-
-# Basic metrics for a currciulum.
-"""
-    basic_metrics(c::Curriculum)
-
-Compute the basic metrics associated with curriculum `c`, and return an IO buffer containing these metrics.  The basic 
-metrics are also stored in the `metrics` dictionary associated with the curriculum. 
-
-The basic metrics computed include:
-
-- number of credit hours : The total number of credit hours in the curriculum.
-- number of courses : The total courses in the curriculum.
-- blocking factor : The blocking factor of the entire curriculum, and of each course in the curriculum.
-- centrality : The centrality measure associated with the entire curriculum, and of each course in the curriculum.
-- delay factor : The delay factor of the entire curriculum, and of each course in the curriculum.
-- curricular complexity : The curricular complexity of the entire curriculum, and of each course in the curriculum.
-
-Complete descriptions of these metrics are provided above.
-
-```julia-repl
-julia> metrics = basic_metrics(curriculum)
-julia> println(String(take!(metrics)))
-julia> # The metrics are also stored in a dictonary that can be accessed as follows
-julia> curriculum.metrics
-```
-"""
-function basic_metrics(curric::Curriculum)
-    buf = IOBuffer()
-    complexity(curric), centrality(curric), longest_paths(curric)  # compute all curricular metrics
-    max_bf = 0; max_df = 0; max_cc = 0; max_cent = 0
-    max_bf_courses = Array{Course,1}(); max_df_courses = Array{Course,1}(); max_cc_courses = Array{Course,1}(); max_cent_courses = Array{Course,1}()
-    for c in curric.courses
-        if c.metrics["blocking factor"] == max_bf
-            push!(max_bf_courses, c)
-        elseif  c.metrics["blocking factor"] > max_bf
-            max_bf = c.metrics["blocking factor"]
-            max_bf_courses = Array{Course,1}()
-            push!(max_bf_courses, c)
-        end
-        if c.metrics["delay factor"] == max_df
-            push!(max_df_courses, c)
-        elseif  c.metrics["delay factor"] > max_df
-            max_df = c.metrics["delay factor"]
-            max_df_courses = Array{Course,1}()
-            push!(max_df_courses, c)
-        end
-        if c.metrics["complexity"] == max_cc
-            push!(max_cc_courses, c)
-        elseif  c.metrics["complexity"] > max_cc
-            max_cc = c.metrics["complexity"]
-            max_cc_courses = Array{Course,1}()
-            push!(max_cc_courses, c)
-        end
-        if c.metrics["centrality"] == max_cent
-            push!(max_cent_courses, c)
-        elseif  c.metrics["centrality"] > max_cent
-            max_cent = c.metrics["centrality"]
-            max_cent_courses = Array{Course,1}()
-            push!(max_cent_courses, c)
-        end
-        curric.metrics["max. blocking factor"] = max_bf
-        curric.metrics["max. blocking factor courses"] = max_bf_courses
-        curric.metrics["max. centrality"] = max_cent
-        curric.metrics["max. centrality courses"] = max_cent_courses
-        curric.metrics["max. delay factor"] = max_df
-        curric.metrics["max. delay factor courses"] = max_df_courses
-        curric.metrics["max. complexity"] = max_cc
-        curric.metrics["max. complexity courses"] = max_cc_courses
-    end
-    # write metrics to IO buffer
-    write(buf, "\n$(curric.institution) ")
-    write(buf, "\nCurriculum: $(curric.name)\n")
-    write(buf, "  credit hours = $(curric.credit_hours)\n")
-    write(buf, "  number of courses = $(curric.num_courses)")
-    write(buf, "\n  Blocking Factor --\n")
-    write(buf, "    entire curriculum = $(curric.metrics["blocking factor"][1])\n")
-    write(buf, "    max. value = $(max_bf), ")
-    write(buf, "for course(s): ")
-    write_course_names(buf, max_bf_courses)
-    write(buf, "\n  Centrality --\n")
-    write(buf, "    entire curriculum = $(curric.metrics["centrality"][1])\n")
-    write(buf, "    max. value = $(max_cent), ") 
-    write(buf, "for course(s): ")
-    write_course_names(buf, max_cent_courses)
-    write(buf, "\n  Delay Factor --\n")
-    write(buf, "    entire curriculum = $(curric.metrics["delay factor"][1])\n")
-    write(buf, "    max. value = $(max_df), ") 
-    write(buf, "for course(s): ")
-    write_course_names(buf, max_df_courses)
-    write(buf, "\n  Complexity --\n")
-    write(buf, "    entire curriculum = $(curric.metrics["complexity"][1])\n")
-    write(buf, "    max. value = $(max_cc), ") 
-    write(buf, "for course(s): ")
-    write_course_names(buf, max_cc_courses)
-    write(buf, "\n  Longest Path(s) --\n")
-    write(buf, "    length = $(length(curric.metrics["longest paths"][1])), number of paths = $(length(curric.metrics["longest paths"]))\n    path(s):\n")
-    for (i, path) in enumerate(curric.metrics["longest paths"])
-        write(buf, "    path $i = ")
-        write_course_names(buf, path, separator=" -> ")
-        write(buf, "\n")
-    end
-    return buf
-end
-
-function basic_statistics(curricula::Array{Curriculum,1}, metric_name::AbstractString)
-    buf = IOBuffer()
-    # set initial values used to find min and max metric values
-    total_metric = 0; STD_metric = 0
-    if haskey(curricula[1].metrics, metric_name)
-        if typeof(curricula[1].metrics[metric_name]) == Float64
-            max_metric = curricula[1].metrics[metric_name]; min_metric = curricula[1].metrics[metric_name];
-        elseif typeof(curricula[1].metrics[metric_name]) == Tuple{Float64,Array{Number,1}}  
-            max_metric = curricula[1].metrics[metric_name][1]; min_metric = curricula[1].metrics[metric_name][1];  # metric where total curricular metric as well as course-level metrics are stored in an array
-        end
-    end
-    for c in curricula
-        if !haskey(c.metrics, metric_name)
-            error("metric $metric_name does not exist in curriculum $(c.name)")
-        end
-        basic_metrics(c)
-        if typeof(c.metrics[metric_name]) == Float64
-            value = c.metrics[metric_name]
-        elseif typeof(c.metrics[metric_name]) == Tuple{Float64,Array{Number,1}}  
-            value = c.metrics[metric_name][1]  # metric where total curricular metric as well as course-level metrics are stored in an array
-        end
-        total_metric += value
-        value > max_metric ? max_metric = value : nothing 
-        value < min_metric ? min_metric = value : nothing 
-    end
-    avg_metric = total_metric / length(curricula)
-    for c in curricula
-        if typeof(c.metrics[metric_name]) == Float64
-            value = c.metrics[metric_name]
-        elseif typeof(c.metrics[metric_name]) == Tuple{Float64,Array{Number,1}}  
-            value = c.metrics[metric_name][1]  # metric where total curricular metric as well as course-level metrics are stored in an array
-        end
-        STD_metric = (value - avg_metric)^2
-    end
-    STD_metric = sqrt(STD_metric / length(curricula))
-    write(buf, "\n Metric -- $metric_name")
-    write(buf, "\n  Number of curricula = $(length(curricula))")
-    write(buf, "\n  Mean = $avg_metric")
-    write(buf, "\n  STD = $STD_metric")
-    write(buf, "\n  Max. = $max_metric")
-    write(buf, "\n  Min. = $min_metric")
-    return(buf)
-end
-
-function write_course_names(buf::IOBuffer, courses::Array{Course,1}; separator::String=", ")
-    if length(courses) == 1
-      write_course_name(buf, courses[1])
-    else
-      for c in courses[1:end-1]
-        write_course_name(buf, c)
-        write(buf, separator)
-      end
-        write_course_name(buf, courses[end])
-    end
-end
-
-function write_course_name(buf::IOBuffer, c::Course)
-    !isempty(c.prefix) ? write(buf, "$(c.prefix) ") : nothing
-    !isempty(c.num) ? write(buf, "$(c.num) - ") : nothing
-    write(buf, "$(c.name)")  # name is a required item
-end
-
-"""
-    similarity(c1, c2; strict)
-
-Compute how similar curriculum `c1` is to curriculum `c2`.  The similarity metric is computed by comparing how many courses in
-`c1` are also in `c2`, divided by the total number of courses in `c2`.  Thus, for two curricula, this metric is not symmetric. A 
-similarity value of `1` indicates that `c1` and `c2` are identical, whil a value of `0` means that none of the courses in `c1` 
-are in `c2`. 
-
-# Arguments
-Required:
-- `c1::Curriculum` : the target curriculum. 
-- `c2::Curriculum` : the curriculum serving as the basis for comparison.
-
-Keyword:
-- `strict::Bool` : if true (default), two courses are considered the same if every field in the two courses are the same; if false, 
-two courses are conisdred the same if they have the same course name, or if they have the same course prefix and number.
-
-```julia-repl
-julia> similarity(curric1, curric2)
-```
-"""
-function similarity(c1::Curriculum, c2::Curriculum; strict::Bool=true)
-    if c2.num_courses == 0
-        error("Curriculum $(c2.name) does not have any courses, similarity cannot be computed")
-    end
-    if (c1 == c2) return 1 end
-    matches = 0
-    if strict == true
-        for course in c1.courses
-            if course in c2.courses
-                matches += 1
-            end 
-        end
-    else  # strict == false
-        for course in c1.courses
-            for basis_course in c2.courses 
-                if (course.name != "" && basis_course.name == course.name) || (course.prefix != "" && basis_course.prefix == course.prefix && course.num != "" && basis_course.num == course.num)
-                    matches += 1
-                    break # only match once 
-                end
-            end 
-        end
-    end
-    return matches/c2.num_courses
-end
-
-"""
-    merge_curricula(c1, c2; match_criteria)
-
-Merge the two curricula `c1` and `c2` supplied as input into a single curriculum based on the match criteria applied
-to the courses in the two curricula.  All courses in curriculum `c1` will appear in the merged curriculum.  If a course in 
-curriculum `c2` matches a course in curriculum `c1`, that course serves as a matched course in the merged curriculum.  
-If there is no match for a course in curriculum `c2` to the set of courses in curriculum `c1`, course `c2` is added 
-to the set of courses in the merged curriculum.
-
-# Arguments
-Required:
-- `c1::Curriculum` : first curriculum.
-- `c2::Curriculum` : second curriculum.
-
-Optional:
-- `match_criteria::Array{String}` : list of course items that must match, if no match critera are supplied, the 
-courses must be identical (at the level of memory allocation). Allowable match criteria include:
-    - `prefix` : the course prefixes must be identical.
-    - `num` : the course numbers must be indentical.
-    - `name` : the course names must be identical.
-    - `canonical name` : the course canonical names must be identical.
-    - `credit hours` : the course credit hours must be indentical.      
-
-"""
-function merge_curricula(name::AbstractString, c1::Curriculum, c2::Curriculum, match_criteria::Array{String}=Array{String,1}();  
-           learning_outcomes::Array{LearningOutcome}=Array{LearningOutcome,1}(), degree_type::Degree=BS, system_type::System=semester, 
-           institution::AbstractString="", CIP::AbstractString="")
-    merged_courses = deepcopy(c1.courses)
-    extra_courses = Array{Course,1}()  # courses in c2 but not in c1
-    new_courses = Array{Course,1}()
-    for course in c2.courses
-        matched = false 
-        for target_course in c1.courses
-            if match(course, target_course, match_criteria) == true
-               matched = true
-               skip 
-            end
-        end
-        !matched ? push!(extra_courses, course) : nothing  
-    end
-    # patch-up requisites of extra_courses, using course ids form c1 where appropriate
-    for c in extra_courses
-        # for each extra course create an indentical coures, but with a new course id
-        push!(new_courses, Course(c.name, c.credit_hours; prefix=c.prefix, learning_outcomes=c.learning_outcomes,
-               num=c.num, institution=c.institution, canonical_name=c.canonical_name))
-    end
-    for (j,c) in enumerate(extra_courses)
-    #    print("\n $(c.name): ")
-    #    print("total requisistes = $(length(c.requisites)),")
-        for req in keys(c.requisites) 
-    #        print(" requisite id: $(req) ")
-            req_course = course_from_id(c2, req)
-            if find_match(req_course, merged_courses, match_criteria) != nothing
-                # requisite already exists in c1
-    #            print(" match in c1 - $(course_from_id(c1, req).name) ") 
-                add_requisite!(req_course, new_courses[j], c.requisites[req])
-            elseif find_match(req_course, extra_courses, match_criteria) != nothing
-                # requisite is not in c1, but it's in c2 -- use the id of the new course created for it
-    #            print(" match in extra courses, ") 
-                i = findfirst(x->x==req_course, extra_courses)
-    #            print(" index of match = $i ")
-                add_requisite!(new_courses[i], new_courses[j], c.requisites[req])
-            else # requisite is neither in c1 or 2 -- this shouldn't happen => error
-                error("requisite error on course: $(c.name)")
-            end
-        end
-    end
-    merged_courses = [merged_courses; new_courses]
-    merged_curric = Curriculum(name, merged_courses, learning_outcomes=learning_outcomes, degree_type=degree_type, institution=institution, CIP=CIP)
-    return merged_curric
-end
-
-function match(course1::Course, course2::Course, match_criteria::Array{String}=Array{String,1}())
-    is_matched = false
-    if length(match_criteria) == 0
-        return (course1 == course2)
-    else
-        for str in match_criteria
-            if !(str in ["prefix", "num", "name", "canonical name", "credit hours"])
-                error("invalid match criteria: $str")
-            elseif str == "prefix" 
-                course1.prefix == course2.prefix ? is_matched = true : is_matched = false
-            elseif str == "num" 
-                course1.num == course2.num ? is_matched = true : is_matched = false
-            elseif str == "name" 
-                course1.name == course2.name ? is_matched = true : is_matched = false
-            elseif str == "canonical name" 
-                course1.canonical_name == course2.canonical_name ? is_matched = true : is_matched = false
-            elseif str == "credit hours" 
-                course1.credit_hours == course2.credit_hours ? is_matched = true : is_matched = false    
-            end
-        end
-    end
-    return is_matched
-end
-
-function find_match(course::Course, course_set::Array{Course}, match_criteria::Array{String}=Array{String,1}())
-    for c in course_set
-        if match(course, c, match_criteria)
-            return course 
-        end
-    end
-    return nothing
-end
-
-function homology(curricula::Array{Curriculum,1}; strict::Bool=false)
-    similarity_matrix = Matrix{Float64}(I, length(curricula), length(curricula))
-    for i = 1:length(curricula)
-        for j = 1:length(curricula)
-            similarity_matrix[i,j] = similarity(curricula[i], curricula[j], strict=strict)
-            similarity_matrix[j,i] = similarity(curricula[j], curricula[i], strict=strict)
-        end
-    end
-    return similarity_matrix
-end
-
-"""
-    dead_ends(curric, prefixes)
-
-Finds all courses in curriculum `curric` that appear at the end of a path (i.e., sink vertices), and returns those courses that 
-do not have one of the course prefixes listed in the `prefixes` array.  If a course does not have a prefix, it is excluded from
-the analysis.
-
-# Arguments
-- `c::Curriculum` : the target curriculum. 
-- `prefixes::Array{String,1}` : an array of course prefix strings.
-
-For instance, the following will find all courses in `curric` that appear at the end of any course path in the curriculum, 
-and do *not* have `BIO` as a prefix.  One might consider these courses "dead ends," as their course outcomes are not used by any 
-major-specific course, i.e., by any course with the prefix `BIO`.
-
-```julia-repl
-julia> dead_ends(curric, ["BIO"])
-```
-"""
-function dead_ends(curric::Curriculum, prefixes::Array{String,1})
-    dead_end_courses = Array{Course,1}()
-    paths = all_paths(curric.graph)
-    for p in paths
-        course = course_from_vertex(curric, p[end])
-        if course.prefix == "" 
-            continue
-        end
-        if !(course.prefix in prefixes)
-            if !(course in dead_end_courses)
-                push!(dead_end_courses, course)
-            end
-        end
-    end
-    if haskey(curric.metrics, "dead end")
-        if !haskey(curric.metrics["dead end"], prefixes)
-            push!(curric.metrics["dead end"], prefixes => dead_end_courses)
-        end
-    else
-        curric.metrics["dead end"] = Dict(prefixes => dead_end_courses)
-    end
-    return (prefixes, dead_end_courses)
-end
-
+"""
+The curriculum-based metrics in this toolbox are based upon the graph structure of a 
+curriculum.  Specifically, assume curriculum ``c`` consists of ``n`` courses ``\\{c_1, \\ldots, c_n\\}``,
+and that there are ``m`` requisite (prerequisite or co-requsitie) relationships between these courses.  
+A curriculum graph ``G_c = (V,E)`` is formed by creating a vertex set ``V = \\{v_1, \\ldots, v_n\\}`` 
+(i.e., one vertex for each course) along with an edge set ``E = \\{e_1, \\ldots, e_m\\}``, where a 
+directed edge from vertex ``v_i`` to ``v_j`` is in ``E`` if course ``c_i`` is a requisite for course ``c_j``.
+"""
+module CurricularAnalytics
+
+# Dependencies
+using LightGraphs
+using DataStructures
+using Printf
+using Markdown
+using Documenter
+
+include("DataTypes/DataTypes.jl")
+include("DataHandler.jl")
+include("GraphAlgs.jl")
+include("DegreePlanAnalytics.jl")
+include("DegreePlanCreation.jl")
+
+export AA, AAS, AS, BA, BS, Course, CourseCatalog, Curriculum, Degree, DegreePlan, EdgeClass, LearningOutcome, Requisite, System, Term, add_course!, 
+        add_lo_requisite!, add_requisite!, all_paths, basic_metrics, basic_statistics, bin_filling, blocking_factor, centrality, co, compare_curricula, 
+        complexity, convert_ids, course, course_from_id, course_from_vertex, course_id, courses_from_vertices, create_degree_plan, dead_ends, delay_factor, 
+        delete_requisite!, dfs, extraneous_requisites, find_term, gad, homology, is_duplicate, isvalid_curriculum, isvalid_degree_plan, longest_path, 
+        longest_paths, merge_curricula, pre, print_plan, quarter, reach, reach_subgraph, reachable_from, reachable_from_subgraph, reachable_to, 
+        reachable_to_subgraph, read_csv, requisite_distance, requisite_type, semester, similarity, strict_co, topological_sort, total_credits, write_csv, 
+        Grade, grade, AbstractRequirement, CourseSet, RequirementSet, CourseRecord, StudentRecord, TransferArticulation, add_transfer_catalog, 
+        add_transfer_course, transfer_equiv
+
+# Check if a curriculum graph has requisite cycles.
+"""
+    isvalid_curriculum(c::Curriculum, errors::IOBuffer)
+
+Tests whether or not the curriculum graph ``G_c`` associated with curriculum `c` is valid, i.e., 
+whether or not it contains a requisite cycle.  Returns  a boolean value, with `true` indicating the 
+curriculum is valid, and `false` indicating it is not.
+
+If ``G_c`` is not valid, the requisite cycle(s) are written to the `errors` buffer. To view these 
+cycles, use:
+
+```julia-repl
+julia> errors = IOBuffer()
+julia> isvalid_curriculum(c, errors)
+julia> println(String(take!(errors)))
+```
+
+A curriculum graph is not valid if it contains a directed cycle; in this case it is not possible to complete 
+the curriculum.  
+"""
+function isvalid_curriculum(c::Curriculum, error_msg::IOBuffer=IOBuffer())
+    g = c.graph
+    validity = true
+    # first check for cycles
+    cycles = simplecycles(g)
+    if size(cycles,1) != 0
+        validity = false
+        c.institution != "" ? write(error_msg, "\n$(c.institution): ") : "\n"
+        write(error_msg, " curriculum \'$(c.name)\' has requisite cycles:\n")
+        for cyc in cycles
+            write(error_msg, "(")
+            for (i,v) in enumerate(cyc)
+                if i != length(cyc)
+                    write(error_msg, "$(c.courses[v].name), ")
+                else
+                    write(error_msg, "$(c.courses[v].name))\n")
+                end
+            end
+        end
+    end
+    return validity
+end
+
+## refactoring this out of the function above, to reduce warning outputs -- use extraneous_requisites() in its place
+#else # no cycles, can now check for extraneous requisites
+#        extran_errors = IOBuffer()
+#        if extraneous_requisites(c, extran_errors)
+#            validity = false
+#            c.institution != "" ? write(error_msg, "\n$(c.institution): ") : "\n"
+#            write(error_msg, " curriculum \'$(c.name)\' has extraneous requisites:\n")
+#            write(error_msg, String(take!(extran_errors)))
+#        end
+#    end
+#    return validity
+#end
+
+"""
+    extraneous_requisites(c::Curriculum; print=false)
+       
+Determines whether or not a curriculum `c` contains extraneous requisites, and returns them.  Extraneous requisites
+are redundant requisites that are unnecessary in a curriculum.  For example, if a curriculum has the prerequisite 
+relationships \$c_1 \\rightarrow c_2 \\rightarrow c_3\$ and \$c_1 \\rightarrow c_3\$, and \$c_1\$ and \$c_2\$ are 
+*not* co-requisites, then \$c_1 \\rightarrow c_3\$ is redundant and therefore extraneous.
+"""
+function extraneous_requisites(c::Curriculum; print=false)
+    if is_cyclic(c.graph) 
+        error("\nCurriculm graph has cycles, extraneous requisities cannot be determined.")
+    end
+    if print == true
+        msg = IOBuffer()
+    end
+    redundant_reqs = Array{Array{Int,1},1}()
+    g = c.graph
+    que = Queue{Int}()
+    components = weakly_connected_components(g)
+    extraneous = false
+    str = "" # create an empty string to hold messages
+    for wcc in components
+        if length(wcc) > 1  # only consider components with more than one vertex
+            for u in wcc
+                nb = neighbors(g,u)
+                for n in nb
+                    enqueue!(que, n)
+                end
+                while !isempty(que)
+                    x = dequeue!(que)
+                    nnb = neighbors(g,x)
+                    for n in nnb
+                        enqueue!(que, n)
+                    end
+                    for v in neighbors(g, x)
+                        if has_edge(g, u, v)  # possible redundant requsisite
+                            # TODO: If this edge is a co-requisite it is an error, as it would be impossible to satsify.
+                            # This needs to be checked here.
+                            remove = true
+                            for n in nb  # check for co- or strict_co requisites
+                                if has_path(c.graph, n, v) # is there a path from n to v?
+                                    req_type = c.courses[n].requisites[c.courses[u].id] # the requisite relationship between u and n
+                                    if (req_type == co) || (req_type == strict_co)  # is u a co or strict_co requisite for n?
+                                        remove = false # a co or strict_co relationshipo is involved, must keep (u, v)
+                                    end
+                                end
+                            end
+                            if remove == true
+                                if findfirst(x -> x == [c.courses[u].id, c.courses[v].id], redundant_reqs) == nothing  # make sure redundant requisite wasn't previously found
+                                    push!(redundant_reqs, [c.courses[u].id, c.courses[v].id])
+                                    if print == true
+                                        str = str * "-$(c.courses[v].name) has redundant requisite $(c.courses[u].name)\n"
+                                    end
+                                end
+                                extraneous = true
+                            end
+                        end
+                    end
+                end
+            end
+        end
+    end
+    if (extraneous == true) && (print == true)
+        c.institution != "" ? write(msg, "\n$(c.institution): ") : "\n"
+        write(msg, "curriculum $(c.name) has extraneous requisites:\n")
+        write(msg, str)
+    end
+    if print == true
+        println(String(take!(msg)))
+    end
+    return redundant_reqs
+end
+
+# Compute the blocking factor of a course
+"""
+    blocking_factor(c::Curriculum, course::Int)
+
+The **blocking factor** associated with course ``c_i`` in curriculum ``c`` with
+curriculum graph ``G_c = (V,E)`` is defined as:
+```math
+b_c(v_i) = \\sum_{v_j \\in V} I(v_i,v_j)
+```
+where ``I(v_i,v_j)`` is the indicator function, which is ``1`` if  ``v_i \\leadsto v_j``, 
+and ``0`` otherwise. Here ``v_i \\leadsto v_j`` denotes that a directed path from vertex
+``v_i`` to ``v_j`` exists in ``G_c``, i.e., there is a requisite pathway from course 
+``c_i`` to ``c_j`` in curriculum ``c``.
+"""
+function blocking_factor(c::Curriculum, course::Int)
+    b = length(reachable_from(c.graph, course))
+    return c.courses[course].metrics["blocking factor"] = b
+end
+
+# Compute the blocking factor of a curriculum
+"""
+    blocking_factor(c::Curriculum)
+
+The **blocking factor** associated with curriculum ``c`` is defined as:
+```math
+b(G_c) = \\sum_{v_i \\in V} b_c(v_i).
+```
+where ``G_c = (V,E)`` is the curriculum graph associated with curriculum ``c``.
+"""
+function blocking_factor(c::Curriculum)
+    b = 0
+    bf = Array{Int, 1}(undef, c.num_courses)
+    for (i, v) in enumerate(vertices(c.graph))
+        bf[i] = blocking_factor(c, v)
+        b += bf[i]
+    end
+    return c.metrics["blocking factor"] = b, bf
+end
+
+# Compute the delay factor of a course
+"""
+    delay_factor(c::Curriculum, course::Int)
+
+The **delay factor** associated with course ``c_k`` in curriculum ``c`` with
+curriculum graph ``G_c = (V,E)`` is the number of vertices in the longest path 
+in ``G_c`` that passes through ``v_k``. If ``\\#(p)`` denotes the number of
+vertices in the directed path ``p`` in ``G_c``, then we can define the delay factor of 
+course ``c_k`` as:
+```math
+d_c(v_k) = \\max_{i,j,l,m}\\left\\{\\#(v_i  \\overset{p_l}{\\leadsto} v_k \\overset{p_m}{\\leadsto} v_j)\\right\\}
+```
+where ``v_i \\overset{p}{\\leadsto} v_j`` denotes a directed path ``p`` in ``G_c`` from vertex 
+``v_i`` to ``v_j``.
+"""
+function delay_factor(c::Curriculum, course::Int)
+    if !haskey(c.courses[course].metrics, "delay factor")
+        delay_factor(c)
+    end
+    return c.courses[course].metrics["delay factor"]
+end
+
+# Compute the delay factor of a curriculum
+"""
+    delay_factor(c::Curriculum)
+
+The **delay factor** associated with curriculum ``c`` is defined as:
+```math
+d(G_c) = \\sum_{v_k \\in V} d_c(v_k).
+```
+where ``G_c = (V,E)`` is the curriculum graph associated with curriculum ``c``.
+"""
+function delay_factor(c::Curriculum)
+    g = c.graph
+    df = ones(c.num_courses)
+    for v in vertices(g)
+        for path in all_paths(g)
+            for vtx in path
+                path_length = length(path)  # path_length in terms of # of vertices, not edges
+                if path_length > df[vtx]
+                    df[vtx] = path_length
+                end
+            end
+        end
+    end
+    d = 0
+    c.metrics["delay factor"] = 0
+    for v in vertices(g)
+        c.courses[v].metrics["delay factor"] = df[v]
+        d += df[v]
+    end
+    return c.metrics["delay factor"] = d, df
+end
+
+# Compute the centrality of a course
+"""
+    centrality(c::Curriculum, course::Int)
+
+Consider a curriculum graph ``G_c = (V,E)``, and a vertex ``v_i \\in V``. Furthermore, 
+consider all paths between every pair of vertices ``v_j, v_k \\in V`` that satisfy the 
+following conditions:
+- ``v_i, v_j, v_k`` are distinct, i.e., ``v_i \\neq v_j, v_i \\neq v_k`` and ``v_j \\neq v_k``;
+- there is a path from ``v_j`` to ``v_k`` that includes ``v_i``, i.e., ``v_j \\leadsto v_i \\leadsto v_k``;
+- ``v_j`` has in-degree zero, i.e., ``v_j`` is a "source"; and
+- ``v_k`` has out-degree zero, i.e., ``v_k`` is a "sink".
+Let ``P_{v_i} = \\{p_1, p_2, \\ldots\\}`` denote the set of all directed paths that satisfy these 
+conditions. 
+Then the **centrality** of ``v_i`` is defined as    
+```math
+q(v_i) = \\sum_{l=1}^{\\left| P_{v_i} \\right|} \\#(p_l).
+```
+where ``\\#(p)`` denotes the number of vertices in the directed path ``p`` in ``G_c``.
+"""
+function centrality(c::Curriculum, course::Int)
+    cent = 0; g = c.graph
+    for path in all_paths(g)  
+        # conditions: path length is greater than 2, target course must be in the path, the target vertex 
+        # cannot be the first or last vertex in the path
+        if (in(course,path) && length(path) > 2 && path[1] != course && path[end] != course)
+            cent += length(path)
+        end
+    end
+    return c.courses[course].metrics["centrality"] = cent
+end
+
+# Compute the total centrality of all courses in a curriculum
+"""
+    centrality(c::Curriculum)
+
+Computes the total **centrality** associated with all of the courses in curriculum ``c``, 
+with curriculum graph ``G_c = (V,E)``.  
+```math
+q(c) = \\sum_{v \\in V} q(v).
+```
+"""
+function centrality(c::Curriculum)
+    cent = 0
+    cf = Array{Int, 1}(undef, c.num_courses)
+    for (i, v) in enumerate(vertices(c.graph))
+        cf[i] = centrality(c, v)
+        cent += cf[i]
+    end
+    return c.metrics["centrality"] = cent, cf
+end
+
+# Compute the complexity of a course
+"""
+    complexity(c::Curriculum, course::Int)
+
+The **complexity** associated with course ``c_i`` in curriculum ``c`` with
+curriculum graph ``G_c = (V,E)`` is defined as:
+```math
+h_c(v_i) = d_c(v_i) + b_c(v_i)
+```
+i.e., as a linear combination of the course delay and blocking factors.
+"""
+function complexity(c::Curriculum, course::Int)
+    if !haskey(c.courses[course].metrics, "complexity")
+        complexity(c)
+    end
+    return c.courses[course].metrics["complexity"]
+end
+
+# Compute the complexity of a curriculum
+"""
+    complexity(c::Curriculum, course::Int)
+
+The **complexity** associated with curriculum ``c`` with  curriculum graph ``G_c = (V,E)`` 
+is defined as:
+
+```math
+h(G_c) = \\sum_{v \\in V} \\left(d_c(v) + b_c(v)\\right).
+```
+
+For the example curricula considered above, the curriculum in part (a) has an overall complexity of 15, 
+while the curriculum in part (b) has an overall complexity of 17. This indicates that the curriculum
+in part (b) will be slightly more difficult to complete than the one in part (a). In particular, notice
+that course ``v_1`` in part (a) has the highest individual course complexity, but the combination of 
+courses ``v_1`` and ``v_2`` in part (b), which both must be passed before a student can attempt course
+``v_3`` in that curriculum, has a higher combined complexity.
+"""
+function complexity(c::Curriculum)
+    course_complexity = Array{Number, 1}(undef, c.num_courses)
+    curric_complexity = 0
+    if !haskey(c.metrics, "delay factor")
+        delay_factor(c)
+    end
+    if !haskey(c.metrics, "blocking factor")
+        blocking_factor(c)
+    end
+    for v in vertices(c.graph)
+        c.courses[v].metrics["complexity"] = c.courses[v].metrics["delay factor"] + c.courses[v].metrics["blocking factor"]
+        if c.system_type == quarter
+            c.courses[v].metrics["complexity"] = round((c.courses[v].metrics["complexity"] * 2)/3, digits=1)
+        end
+        course_complexity[v] = c.courses[v].metrics["complexity"]
+        curric_complexity += course_complexity[v]
+    end
+    return c.metrics["complexity"] = curric_complexity, course_complexity
+end
+
+# Find all the longest paths in a curriculum.
+"""
+    longest_paths(c::Curriculum)
+    
+Finds longest paths in curriculum `c`, and returns an array of course arrays, where
+each course array contains the courses in a longest path.
+
+ # Arguments
+Required:
+- `c::Curriculum` : a valid curriculum. 
+
+```julia-repl
+julia> paths = longest_paths(c)
+```
+"""
+function longest_paths(c::Curriculum)
+    lps = Array{Array{Course,1},1}()
+    for path in longest_paths(c.graph) # longest_paths(), GraphAlgs.jl
+       c_path = courses_from_vertices(c, path)
+       push!(lps, c_path)
+    end
+    return c.metrics["longest paths"] = lps
+end
+
+# Compare the metrics associated with two curricula
+# to print out the report, use: println(String(take!(report))), where report is the IOBuffer returned by this function
+function compare_curricula(c1::Curriculum, c2::Curriculum)
+    report = IOBuffer()
+    if collect(keys(c1.metrics)) != collect(keys(c2.metrics))
+        error("cannot compare curricula, they do not have the same metrics")
+    end
+    write(report, "Comparing: C1 = $(c1.name) and C2 = $(c2.name)\n")
+    for k in keys(c1.metrics)
+        write(report, " Curricular $k: ")
+        if length(c1.metrics[k]) == 2 # curriculum has course-level metrics
+            metric1 = c1.metrics[k][1] 
+            metric2 = c2.metrics[k][1]
+        else
+            metric1 = c1.metrics[k] 
+            metric2 = c2.metrics[k]
+        end
+        diff = c1.metrics[k][1] - c2.metrics[k][1]
+        if diff > 0
+            @printf(report, "C1 is %.1f units (%.0f%c) larger than C2\n", diff, 100*diff/c2.metrics[k][1], '%')
+        elseif diff < 0
+            @printf(report, "C1 is %.1f units (%.0f%c) smaller than C2\n", -diff, 100*(-diff)/c2.metrics[k][1], '%')
+        else
+            write(report, "C1 and C2 have the same curricular $k\n")
+        end
+        if length(c1.metrics[k]) == 2
+            write(report, "  Course-level $k:\n")
+            for (i, c) in enumerate([c1, c2])
+                maxval = maximum(c.metrics[k][2])
+                pos = [j for (j, x) in enumerate(c.metrics[k][2]) if x == maxval]
+                write(report, "   Largest $k value in C$i is $maxval for course: ")
+                for p in pos
+                    write(report, "$(c.courses[p].name)  ")
+                end
+                write(report, "\n")
+            end
+        end
+    end
+    return report
+end
+
+# Create a list of courses or course names from a array of vertex IDs.
+# The array returned can be (keyword arguments):
+#   -course data objects : object
+#   -the names of courses : name
+#   -the full names of courses (prefix, number, name) : fullname
+function courses_from_vertices(curriculum::Curriculum, vertices::Array{Int,1}; course::String="object")
+    if course == "object"
+        course_list = Course[]
+    else
+        course_list = String[]
+    end
+    for v in vertices
+        c = curriculum.courses[v]
+        course == "object" ? push!(course_list, c) : nothing
+        course == "name" ? push!(course_list, "$(c.name)") : nothing
+        course == "fullname" ? push!(course_list, "$(c.prefix) $(c.num) - $(c.name)") : nothing
+    end
+    return course_list
+end
+
+# Basic metrics for a currciulum.
+"""
+    basic_metrics(c::Curriculum)
+
+Compute the basic metrics associated with curriculum `c`, and return an IO buffer containing these metrics.  The basic 
+metrics are also stored in the `metrics` dictionary associated with the curriculum. 
+
+The basic metrics computed include:
+
+- number of credit hours : The total number of credit hours in the curriculum.
+- number of courses : The total courses in the curriculum.
+- blocking factor : The blocking factor of the entire curriculum, and of each course in the curriculum.
+- centrality : The centrality measure associated with the entire curriculum, and of each course in the curriculum.
+- delay factor : The delay factor of the entire curriculum, and of each course in the curriculum.
+- curricular complexity : The curricular complexity of the entire curriculum, and of each course in the curriculum.
+
+Complete descriptions of these metrics are provided above.
+
+```julia-repl
+julia> metrics = basic_metrics(curriculum)
+julia> println(String(take!(metrics)))
+julia> # The metrics are also stored in a dictonary that can be accessed as follows
+julia> curriculum.metrics
+```
+"""
+function basic_metrics(curric::Curriculum)
+    buf = IOBuffer()
+    complexity(curric), centrality(curric), longest_paths(curric)  # compute all curricular metrics
+    max_bf = 0; max_df = 0; max_cc = 0; max_cent = 0
+    max_bf_courses = Array{Course,1}(); max_df_courses = Array{Course,1}(); max_cc_courses = Array{Course,1}(); max_cent_courses = Array{Course,1}()
+    for c in curric.courses
+        if c.metrics["blocking factor"] == max_bf
+            push!(max_bf_courses, c)
+        elseif  c.metrics["blocking factor"] > max_bf
+            max_bf = c.metrics["blocking factor"]
+            max_bf_courses = Array{Course,1}()
+            push!(max_bf_courses, c)
+        end
+        if c.metrics["delay factor"] == max_df
+            push!(max_df_courses, c)
+        elseif  c.metrics["delay factor"] > max_df
+            max_df = c.metrics["delay factor"]
+            max_df_courses = Array{Course,1}()
+            push!(max_df_courses, c)
+        end
+        if c.metrics["complexity"] == max_cc
+            push!(max_cc_courses, c)
+        elseif  c.metrics["complexity"] > max_cc
+            max_cc = c.metrics["complexity"]
+            max_cc_courses = Array{Course,1}()
+            push!(max_cc_courses, c)
+        end
+        if c.metrics["centrality"] == max_cent
+            push!(max_cent_courses, c)
+        elseif  c.metrics["centrality"] > max_cent
+            max_cent = c.metrics["centrality"]
+            max_cent_courses = Array{Course,1}()
+            push!(max_cent_courses, c)
+        end
+        curric.metrics["max. blocking factor"] = max_bf
+        curric.metrics["max. blocking factor courses"] = max_bf_courses
+        curric.metrics["max. centrality"] = max_cent
+        curric.metrics["max. centrality courses"] = max_cent_courses
+        curric.metrics["max. delay factor"] = max_df
+        curric.metrics["max. delay factor courses"] = max_df_courses
+        curric.metrics["max. complexity"] = max_cc
+        curric.metrics["max. complexity courses"] = max_cc_courses
+    end
+    # write metrics to IO buffer
+    write(buf, "\n$(curric.institution) ")
+    write(buf, "\nCurriculum: $(curric.name)\n")
+    write(buf, "  credit hours = $(curric.credit_hours)\n")
+    write(buf, "  number of courses = $(curric.num_courses)")
+    write(buf, "\n  Blocking Factor --\n")
+    write(buf, "    entire curriculum = $(curric.metrics["blocking factor"][1])\n")
+    write(buf, "    max. value = $(max_bf), ")
+    write(buf, "for course(s): ")
+    write_course_names(buf, max_bf_courses)
+    write(buf, "\n  Centrality --\n")
+    write(buf, "    entire curriculum = $(curric.metrics["centrality"][1])\n")
+    write(buf, "    max. value = $(max_cent), ") 
+    write(buf, "for course(s): ")
+    write_course_names(buf, max_cent_courses)
+    write(buf, "\n  Delay Factor --\n")
+    write(buf, "    entire curriculum = $(curric.metrics["delay factor"][1])\n")
+    write(buf, "    max. value = $(max_df), ") 
+    write(buf, "for course(s): ")
+    write_course_names(buf, max_df_courses)
+    write(buf, "\n  Complexity --\n")
+    write(buf, "    entire curriculum = $(curric.metrics["complexity"][1])\n")
+    write(buf, "    max. value = $(max_cc), ") 
+    write(buf, "for course(s): ")
+    write_course_names(buf, max_cc_courses)
+    write(buf, "\n  Longest Path(s) --\n")
+    write(buf, "    length = $(length(curric.metrics["longest paths"][1])), number of paths = $(length(curric.metrics["longest paths"]))\n    path(s):\n")
+    for (i, path) in enumerate(curric.metrics["longest paths"])
+        write(buf, "    path $i = ")
+        write_course_names(buf, path, separator=" -> ")
+        write(buf, "\n")
+    end
+    return buf
+end
+
+function basic_statistics(curricula::Array{Curriculum,1}, metric_name::AbstractString)
+    buf = IOBuffer()
+    # set initial values used to find min and max metric values
+    total_metric = 0; STD_metric = 0
+    if haskey(curricula[1].metrics, metric_name)
+        if typeof(curricula[1].metrics[metric_name]) == Float64
+            max_metric = curricula[1].metrics[metric_name]; min_metric = curricula[1].metrics[metric_name];
+        elseif typeof(curricula[1].metrics[metric_name]) == Tuple{Float64,Array{Number,1}}  
+            max_metric = curricula[1].metrics[metric_name][1]; min_metric = curricula[1].metrics[metric_name][1];  # metric where total curricular metric as well as course-level metrics are stored in an array
+        end
+    end
+    for c in curricula
+        if !haskey(c.metrics, metric_name)
+            error("metric $metric_name does not exist in curriculum $(c.name)")
+        end
+        basic_metrics(c)
+        if typeof(c.metrics[metric_name]) == Float64
+            value = c.metrics[metric_name]
+        elseif typeof(c.metrics[metric_name]) == Tuple{Float64,Array{Number,1}}  
+            value = c.metrics[metric_name][1]  # metric where total curricular metric as well as course-level metrics are stored in an array
+        end
+        total_metric += value
+        value > max_metric ? max_metric = value : nothing 
+        value < min_metric ? min_metric = value : nothing 
+    end
+    avg_metric = total_metric / length(curricula)
+    for c in curricula
+        if typeof(c.metrics[metric_name]) == Float64
+            value = c.metrics[metric_name]
+        elseif typeof(c.metrics[metric_name]) == Tuple{Float64,Array{Number,1}}  
+            value = c.metrics[metric_name][1]  # metric where total curricular metric as well as course-level metrics are stored in an array
+        end
+        STD_metric = (value - avg_metric)^2
+    end
+    STD_metric = sqrt(STD_metric / length(curricula))
+    write(buf, "\n Metric -- $metric_name")
+    write(buf, "\n  Number of curricula = $(length(curricula))")
+    write(buf, "\n  Mean = $avg_metric")
+    write(buf, "\n  STD = $STD_metric")
+    write(buf, "\n  Max. = $max_metric")
+    write(buf, "\n  Min. = $min_metric")
+    return(buf)
+end
+
+function write_course_names(buf::IOBuffer, courses::Array{Course,1}; separator::String=", ")
+    if length(courses) == 1
+      write_course_name(buf, courses[1])
+    else
+      for c in courses[1:end-1]
+        write_course_name(buf, c)
+        write(buf, separator)
+      end
+        write_course_name(buf, courses[end])
+    end
+end
+
+function write_course_name(buf::IOBuffer, c::Course)
+    !isempty(c.prefix) ? write(buf, "$(c.prefix) ") : nothing
+    !isempty(c.num) ? write(buf, "$(c.num) - ") : nothing
+    write(buf, "$(c.name)")  # name is a required item
+end
+
+"""
+    similarity(c1, c2; strict)
+
+Compute how similar curriculum `c1` is to curriculum `c2`.  The similarity metric is computed by comparing how many courses in
+`c1` are also in `c2`, divided by the total number of courses in `c2`.  Thus, for two curricula, this metric is not symmetric. A 
+similarity value of `1` indicates that `c1` and `c2` are identical, whil a value of `0` means that none of the courses in `c1` 
+are in `c2`. 
+
+# Arguments
+Required:
+- `c1::Curriculum` : the target curriculum. 
+- `c2::Curriculum` : the curriculum serving as the basis for comparison.
+
+Keyword:
+- `strict::Bool` : if true (default), two courses are considered the same if every field in the two courses are the same; if false, 
+two courses are conisdred the same if they have the same course name, or if they have the same course prefix and number.
+
+```julia-repl
+julia> similarity(curric1, curric2)
+```
+"""
+function similarity(c1::Curriculum, c2::Curriculum; strict::Bool=true)
+    if c2.num_courses == 0
+        error("Curriculum $(c2.name) does not have any courses, similarity cannot be computed")
+    end
+    if (c1 == c2) return 1 end
+    matches = 0
+    if strict == true
+        for course in c1.courses
+            if course in c2.courses
+                matches += 1
+            end 
+        end
+    else  # strict == false
+        for course in c1.courses
+            for basis_course in c2.courses 
+                if (course.name != "" && basis_course.name == course.name) || (course.prefix != "" && basis_course.prefix == course.prefix && course.num != "" && basis_course.num == course.num)
+                    matches += 1
+                    break # only match once 
+                end
+            end 
+        end
+    end
+    return matches/c2.num_courses
+end
+
+"""
+    merge_curricula(c1, c2; match_criteria)
+
+Merge the two curricula `c1` and `c2` supplied as input into a single curriculum based on the match criteria applied
+to the courses in the two curricula.  All courses in curriculum `c1` will appear in the merged curriculum.  If a course in 
+curriculum `c2` matches a course in curriculum `c1`, that course serves as a matched course in the merged curriculum.  
+If there is no match for a course in curriculum `c2` to the set of courses in curriculum `c1`, course `c2` is added 
+to the set of courses in the merged curriculum.
+
+# Arguments
+Required:
+- `c1::Curriculum` : first curriculum.
+- `c2::Curriculum` : second curriculum.
+
+Optional:
+- `match_criteria::Array{String}` : list of course items that must match, if no match critera are supplied, the 
+courses must be identical (at the level of memory allocation). Allowable match criteria include:
+    - `prefix` : the course prefixes must be identical.
+    - `num` : the course numbers must be indentical.
+    - `name` : the course names must be identical.
+    - `canonical name` : the course canonical names must be identical.
+    - `credit hours` : the course credit hours must be indentical.      
+
+"""
+function merge_curricula(name::AbstractString, c1::Curriculum, c2::Curriculum, match_criteria::Array{String}=Array{String,1}();  
+           learning_outcomes::Array{LearningOutcome}=Array{LearningOutcome,1}(), degree_type::Degree=BS, system_type::System=semester, 
+           institution::AbstractString="", CIP::AbstractString="")
+    merged_courses = deepcopy(c1.courses)
+    extra_courses = Array{Course,1}()  # courses in c2 but not in c1
+    new_courses = Array{Course,1}()
+    for course in c2.courses
+        matched = false 
+        for target_course in c1.courses
+            if match(course, target_course, match_criteria) == true
+               matched = true
+               skip 
+            end
+        end
+        !matched ? push!(extra_courses, course) : nothing  
+    end
+    # patch-up requisites of extra_courses, using course ids form c1 where appropriate
+    for c in extra_courses
+        # for each extra course create an indentical coures, but with a new course id
+        push!(new_courses, Course(c.name, c.credit_hours; prefix=c.prefix, learning_outcomes=c.learning_outcomes,
+               num=c.num, institution=c.institution, canonical_name=c.canonical_name))
+    end
+    for (j,c) in enumerate(extra_courses)
+    #    print("\n $(c.name): ")
+    #    print("total requisistes = $(length(c.requisites)),")
+        for req in keys(c.requisites) 
+    #        print(" requisite id: $(req) ")
+            req_course = course_from_id(c2, req)
+            if find_match(req_course, merged_courses, match_criteria) != nothing
+                # requisite already exists in c1
+    #            print(" match in c1 - $(course_from_id(c1, req).name) ") 
+                add_requisite!(req_course, new_courses[j], c.requisites[req])
+            elseif find_match(req_course, extra_courses, match_criteria) != nothing
+                # requisite is not in c1, but it's in c2 -- use the id of the new course created for it
+    #            print(" match in extra courses, ") 
+                i = findfirst(x->x==req_course, extra_courses)
+    #            print(" index of match = $i ")
+                add_requisite!(new_courses[i], new_courses[j], c.requisites[req])
+            else # requisite is neither in c1 or 2 -- this shouldn't happen => error
+                error("requisite error on course: $(c.name)")
+            end
+        end
+    end
+    merged_courses = [merged_courses; new_courses]
+    merged_curric = Curriculum(name, merged_courses, learning_outcomes=learning_outcomes, degree_type=degree_type, institution=institution, CIP=CIP)
+    return merged_curric
+end
+
+function match(course1::Course, course2::Course, match_criteria::Array{String}=Array{String,1}())
+    is_matched = false
+    if length(match_criteria) == 0
+        return (course1 == course2)
+    else
+        for str in match_criteria
+            if !(str in ["prefix", "num", "name", "canonical name", "credit hours"])
+                error("invalid match criteria: $str")
+            elseif str == "prefix" 
+                course1.prefix == course2.prefix ? is_matched = true : is_matched = false
+            elseif str == "num" 
+                course1.num == course2.num ? is_matched = true : is_matched = false
+            elseif str == "name" 
+                course1.name == course2.name ? is_matched = true : is_matched = false
+            elseif str == "canonical name" 
+                course1.canonical_name == course2.canonical_name ? is_matched = true : is_matched = false
+            elseif str == "credit hours" 
+                course1.credit_hours == course2.credit_hours ? is_matched = true : is_matched = false    
+            end
+        end
+    end
+    return is_matched
+end
+
+function find_match(course::Course, course_set::Array{Course}, match_criteria::Array{String}=Array{String,1}())
+    for c in course_set
+        if match(course, c, match_criteria)
+            return course 
+        end
+    end
+    return nothing
+end
+
+function homology(curricula::Array{Curriculum,1}; strict::Bool=false)
+    similarity_matrix = Matrix{Float64}(I, length(curricula), length(curricula))
+    for i = 1:length(curricula)
+        for j = 1:length(curricula)
+            similarity_matrix[i,j] = similarity(curricula[i], curricula[j], strict=strict)
+            similarity_matrix[j,i] = similarity(curricula[j], curricula[i], strict=strict)
+        end
+    end
+    return similarity_matrix
+end
+
+"""
+    dead_ends(curric, prefixes)
+
+Finds all courses in curriculum `curric` that appear at the end of a path (i.e., sink vertices), and returns those courses that 
+do not have one of the course prefixes listed in the `prefixes` array.  If a course does not have a prefix, it is excluded from
+the analysis.
+
+# Arguments
+- `c::Curriculum` : the target curriculum. 
+- `prefixes::Array{String,1}` : an array of course prefix strings.
+
+For instance, the following will find all courses in `curric` that appear at the end of any course path in the curriculum, 
+and do *not* have `BIO` as a prefix.  One might consider these courses "dead ends," as their course outcomes are not used by any 
+major-specific course, i.e., by any course with the prefix `BIO`.
+
+```julia-repl
+julia> dead_ends(curric, ["BIO"])
+```
+"""
+function dead_ends(curric::Curriculum, prefixes::Array{String,1})
+    dead_end_courses = Array{Course,1}()
+    paths = all_paths(curric.graph)
+    for p in paths
+        course = course_from_vertex(curric, p[end])
+        if course.prefix == "" 
+            continue
+        end
+        if !(course.prefix in prefixes)
+            if !(course in dead_end_courses)
+                push!(dead_end_courses, course)
+            end
+        end
+    end
+    if haskey(curric.metrics, "dead end")
+        if !haskey(curric.metrics["dead end"], prefixes)
+            push!(curric.metrics["dead end"], prefixes => dead_end_courses)
+        end
+    else
+        curric.metrics["dead end"] = Dict(prefixes => dead_end_courses)
+    end
+    return (prefixes, dead_end_courses)
+end
+
 end # module