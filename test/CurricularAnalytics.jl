--- conflicted
+++ resolved
@@ -190,11 +190,7 @@
 @test similarity(curric_mod, curric) == 0.875
 @test similarity(curric, curric_mod) == 1.0
 
-<<<<<<< HEAD
-# Test dead_end()
-=======
 # Test dead_ends()
->>>>>>> 8711628f
 de = dead_ends(curric, ["BW"])
 @test de == (["BW"], Course[])
 I = Course("Calculus I", 4, institution="ACME State University", prefix="MA", num="110", canonical_name="Calculus I")
