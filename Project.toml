name = "CurricularAnalytics"
uuid = "593ffa3d-269e-5d81-88bc-c3b6809c35a6"
authors = ["Greg Heileman <gregheileman@gmail.com>", "Hayden Free <hayden.free@uky.edu>", "Orhan Abar <orhan.abar@uky.edu>", "Will Thompson <wgthompson@uky.edu>"]
<<<<<<< HEAD
version = "1.2.0"
=======
version = "1.2.2"
>>>>>>> a46afde1

[deps]
CSV = "336ed68f-0bac-5ca0-87d4-7b16caf5d00b"
DataFrames = "a93c6f00-e57d-5684-b7b6-d8193f3e46c0"
DataStructures = "864edb3b-99cc-5e75-8d2d-829cb0a9cfe8"
Dates = "ade2ca70-3891-5945-98fb-dc099432e06a"
Documenter = "e30172f5-a6a5-5a46-863b-614d45cd2de4"
Graphs = "86223c79-3864-5bf0-83f7-82e725a168b6"
LinearAlgebra = "37e2e46d-f89d-539d-b4ee-838fcccc9c8e"
Markdown = "d6f4376e-aef5-505a-96c1-9c027394607a"
MetaGraphs = "626554b9-1ddb-594c-aa3c-2596fe9399a5"
Printf = "de0858da-6303-5e67-8744-51eddeeeb8d7"
Test = "8dfed614-e22c-5e08-85e1-65c5234f0b40"

[compat]
CSV = "0.7"
DataFrames = "0.21.0"
DataStructures = "0.17.0"
Documenter = "0.24.0"
<<<<<<< HEAD
Graphs = "1.4.0"
=======
LightGraphs = "1.3.0"
MetaGraphs = "0.6"
>>>>>>> a46afde1
julia = "1.3, 1.4, 1.5"<|MERGE_RESOLUTION|>--- conflicted
+++ resolved
@@ -1,11 +1,7 @@
 name = "CurricularAnalytics"
 uuid = "593ffa3d-269e-5d81-88bc-c3b6809c35a6"
 authors = ["Greg Heileman <gregheileman@gmail.com>", "Hayden Free <hayden.free@uky.edu>", "Orhan Abar <orhan.abar@uky.edu>", "Will Thompson <wgthompson@uky.edu>"]
-<<<<<<< HEAD
 version = "1.2.0"
-=======
-version = "1.2.2"
->>>>>>> a46afde1
 
 [deps]
 CSV = "336ed68f-0bac-5ca0-87d4-7b16caf5d00b"
@@ -25,10 +21,6 @@
 DataFrames = "0.21.0"
 DataStructures = "0.17.0"
 Documenter = "0.24.0"
-<<<<<<< HEAD
 Graphs = "1.4.0"
-=======
-LightGraphs = "1.3.0"
-MetaGraphs = "0.6"
->>>>>>> a46afde1
+MetaGraphs = "0.7.0"
 julia = "1.3, 1.4, 1.5"